/*
 * Forge Mod Loader
 * Copyright (c) 2012-2013 cpw.
 * All rights reserved. This program and the accompanying materials
 * are made available under the terms of the GNU Lesser Public License v2.1
 * which accompanies this distribution, and is available at
 * http://www.gnu.org/licenses/old-licenses/gpl-2.0.html
 *
 * Contributors:
 *     cpw - implementation
 */

package cpw.mods.fml.common;

import java.io.File;
import java.security.cert.Certificate;
import java.util.Arrays;
import java.util.HashMap;
import java.util.List;
import java.util.Map;
import java.util.Map.Entry;
import net.minecraft.item.Item;
import net.minecraft.nbt.NBTBase;
import net.minecraft.nbt.NBTTagCompound;
import net.minecraft.nbt.NBTTagList;
import net.minecraft.world.storage.SaveHandler;
import net.minecraft.world.storage.WorldInfo;

import org.apache.logging.log4j.Level;

import com.google.common.collect.Maps;
import com.google.common.eventbus.EventBus;
import com.google.common.eventbus.Subscribe;

import cpw.mods.fml.client.FMLFileResourcePack;
import cpw.mods.fml.client.FMLFolderResourcePack;
import cpw.mods.fml.common.asm.FMLSanityChecker;
import cpw.mods.fml.common.event.FMLConstructionEvent;
import cpw.mods.fml.common.network.NetworkCheckHandler;
import cpw.mods.fml.common.network.NetworkRegistry;
import cpw.mods.fml.common.network.internal.FMLNetworkHandler;
import cpw.mods.fml.common.registry.GameData;
import cpw.mods.fml.common.registry.GameRegistryException;
import cpw.mods.fml.relauncher.Side;

/**
 * @author cpw
 *
 */
public class FMLContainer extends DummyModContainer implements WorldAccessContainer
{
    public FMLContainer()
    {
        super(new ModMetadata());
        ModMetadata meta = getMetadata();
        meta.modId="FML";
        meta.name="Forge Mod Loader";
        meta.version=Loader.instance().getFMLVersionString();
        meta.credits="Made possible with help from many people";
        meta.authorList=Arrays.asList("cpw", "LexManos");
        meta.description="The Forge Mod Loader provides the ability for systems to load mods " +
                    "from the file system. It also provides key capabilities for mods to be able " +
                    "to cooperate and provide a good modding environment. ";
        meta.url="https://github.com/MinecraftForge/FML/wiki";
        meta.updateUrl="https://github.com/MinecraftForge/FML/wiki";
        meta.screenshots=new String[0];
        meta.logoFile="";
    }

    @Override
    public boolean registerBus(EventBus bus, LoadController controller)
    {
        bus.register(this);
        return true;
    }

    @Subscribe
    public void modConstruction(FMLConstructionEvent evt)
    {
        NetworkRegistry.INSTANCE.register(this, this.getClass(), null, evt.getASMHarvestedData());
        FMLNetworkHandler.registerChannel(this, evt.getSide());
    }

    @NetworkCheckHandler
    public boolean checkModLists(Map<String,String> modList, Side side)
    {
        return Loader.instance().checkRemoteModList(modList,side);
    }
    @Override
    public NBTTagCompound getDataForWriting(SaveHandler handler, WorldInfo info)
    {
        NBTTagCompound fmlData = new NBTTagCompound();
        NBTTagList list = new NBTTagList();
        for (ModContainer mc : Loader.instance().getActiveModList())
        {
            NBTTagCompound mod = new NBTTagCompound();
            mod.setString("ModId", mc.getModId());
            mod.setString("ModVersion", mc.getVersion());
            list.appendTag(mod);
        }
<<<<<<< HEAD
        fmlData.func_74782_a("ModList", list);
        // name <-> id mappings
=======
        fmlData.setTag("ModList", list);
>>>>>>> 0586c2b1
        NBTTagList dataList = new NBTTagList();
        FMLLog.fine("Gathering id map for writing to world save %s", info.getWorldName());
        Map<String,Integer> itemList = GameData.buildItemDataList();
        for (Entry<String, Integer> item : itemList.entrySet())
        {
            NBTTagCompound tag = new NBTTagCompound();
            tag.setString("K",item.getKey());
            tag.setInteger("V",item.getValue());
            dataList.appendTag(tag);
        }
<<<<<<< HEAD
        fmlData.func_74782_a("ItemData", dataList);
        // blocked ids
        fmlData.func_74783_a("BlockedItemIds", GameData.getBlockedIds());
        // block aliases
        NBTTagList blockAliasList = new NBTTagList();
        for (Entry<String, String> entry : GameData.getBlockRegistry().getAliases().entrySet())
        {
            NBTTagCompound tag = new NBTTagCompound();
            tag.func_74778_a("K", entry.getKey());
            tag.func_74778_a("V", entry.getValue());
            blockAliasList.func_74742_a(tag);
        }
        fmlData.func_74782_a("BlockAliases", blockAliasList);
        // item aliases
        NBTTagList itemAliasList = new NBTTagList();
        for (Entry<String, String> entry : GameData.getItemRegistry().getAliases().entrySet())
        {
            NBTTagCompound tag = new NBTTagCompound();
            tag.func_74778_a("K", entry.getKey());
            tag.func_74778_a("V", entry.getValue());
            itemAliasList.func_74742_a(tag);
        }
        fmlData.func_74782_a("ItemAliases", itemAliasList);

=======
        fmlData.setTag("ItemData", dataList);
>>>>>>> 0586c2b1
        return fmlData;
    }

    @Override
    public void readData(SaveHandler handler, WorldInfo info, Map<String, NBTBase> propertyMap, NBTTagCompound tag)
    {
        if (tag.hasKey("ModList"))
        {
            NBTTagList modList = tag.getTagList("ModList", (byte)10);
            for (int i = 0; i < modList.tagCount(); i++)
            {
                NBTTagCompound mod = modList.getCompoundTagAt(i);
                String modId = mod.getString("ModId");
                String modVersion = mod.getString("ModVersion");
                ModContainer container = Loader.instance().getIndexedModList().get(modId);
                if (container == null)
                {
                    FMLLog.log("fml.ModTracker", Level.ERROR, "This world was saved with mod %s which appears to be missing, things may not work well", modId);
                    continue;
                }
                if (!modVersion.equals(container.getVersion()))
                {
                    FMLLog.log("fml.ModTracker", Level.INFO, "This world was saved with mod %s version %s and it is now at version %s, things may not work well", modId, modVersion, container.getVersion());
                }
            }
        }
        if (tag.hasKey("ModItemData"))
        {
            FMLLog.info("Attempting to convert old world data to new system. This may be trouble!");
            NBTTagList modList = tag.getTagList("ModItemData", (byte)10);
            Map<String,Integer> dataList = Maps.newLinkedHashMap();
            for (int i = 0; i < modList.tagCount(); i++)
            {
                NBTTagCompound itemTag = modList.getCompoundTagAt(i);
                String modId = itemTag.getString("ModId");
                String itemType = itemTag.getString("ItemType");
                int itemId = itemTag.getInteger("ItemId");
                int ordinal = itemTag.getInteger("ordinal");
                String forcedModId = itemTag.hasKey("ForcedModId") ? itemTag.getString("ForcedModId") : null;
                String forcedName = itemTag.hasKey("ForcedName") ? itemTag.getString("ForcedName") : null;
                if (forcedName == null)
                {
                    FMLLog.warning("Found unlabelled item in world save, this may cause problems. The item type %s:%d will not be present", itemType, ordinal);
                }
                else
                {
                    boolean isItem;
                    try {
                        Class<?> clazz = Class.forName(itemType);
                        clazz.asSubclass(Item.class);
                        isItem = true;
                    }
                    catch (ClassNotFoundException cnfs)
                    {
                        FMLLog.warning("The old item %s is not present in this game, it's type cannot be inferred - it will be skipped", itemType);
                        // MISSING, skip
                        continue;
                    }
                    catch (ClassCastException ccs)
                    {
                        isItem = false;
                    }
                    String itemLabel = String.format("%c%s:%s", isItem ? '\u0002' : '\u0001', forcedModId != null ? forcedModId : modId, forcedName);
                    dataList.put(itemLabel, itemId);
                }
            }
            List<String> failedElements = GameData.injectWorldIDMap(dataList, true, true);
            if (!failedElements.isEmpty())
            {
                throw new GameRegistryException("Failed to load the world - there are fatal block and item id issues", failedElements);
            }
        }
        else if (tag.hasKey("ItemData"))
        {
<<<<<<< HEAD
            // name <-> id mappings
            NBTTagList list = tag.func_150295_c("ItemData", 10);
=======
            NBTTagList list = tag.getTagList("ItemData", (byte)10);
>>>>>>> 0586c2b1
            Map<String,Integer> dataList = Maps.newLinkedHashMap();
            for (int i = 0; i < list.tagCount(); i++)
            {
                NBTTagCompound dataTag = list.getCompoundTagAt(i);
                dataList.put(dataTag.getString("K"), dataTag.getInteger("V"));
            }

            if (!tag.func_74764_b("BlockedItemIds")) // no blocked id info -> old 1.7 save
            {
                // old 1.7 save potentially affected by the registry mapping bug
                // fix the ids the best we can...
                GameData.fixBrokenIds(dataList);
            }

            // blocked ids
            int[] blockedIds = tag.func_74759_k("BlockedItemIds");
            // block aliases
            Map<String, String> blockAliases = new HashMap<String, String>();
            list = tag.func_150295_c("BlockAliases", 10);
            for (int i = 0; i < list.func_74745_c(); i++)
            {
                NBTTagCompound dataTag = list.func_150305_b(i);
                blockAliases.put(dataTag.func_74779_i("K"), dataTag.func_74779_i("V"));
            }
            // item aliases
            Map<String, String> itemAliases = new HashMap<String, String>();
            list = tag.func_150295_c("ItemAliases", 10);
            for (int i = 0; i < list.func_74745_c(); i++)
            {
                NBTTagCompound dataTag = list.func_150305_b(i);
                itemAliases.put(dataTag.func_74779_i("K"), dataTag.func_74779_i("V"));
            }

            List<String> failedElements = GameData.injectWorldIDMap(dataList, blockedIds, blockAliases, itemAliases, true, true);
            if (!failedElements.isEmpty())
            {
                throw new GameRegistryException("Failed to load the world - there are fatal block and item id issues", failedElements);
            }
        }
    }


    @Override
    public Certificate getSigningCertificate()
    {
        Certificate[] certificates = getClass().getProtectionDomain().getCodeSource().getCertificates();
        return certificates != null ? certificates[0] : null;
    }

    @Override
    public File getSource()
    {
        return FMLSanityChecker.fmlLocation;
    }

    @Override
    public Class<?> getCustomResourcePackClass()
    {
        return getSource().isDirectory() ? FMLFolderResourcePack.class : FMLFileResourcePack.class;
    }

    @Override
    public String getGuiClassName()
    {
        return "cpw.mods.fml.client.FMLConfigGuiFactory";
    }

    @Override
    public Object getMod()
    {
        return this;
    }
}<|MERGE_RESOLUTION|>--- conflicted
+++ resolved
@@ -98,12 +98,8 @@
             mod.setString("ModVersion", mc.getVersion());
             list.appendTag(mod);
         }
-<<<<<<< HEAD
-        fmlData.func_74782_a("ModList", list);
+        fmlData.setTag("ModList", list);
         // name <-> id mappings
-=======
-        fmlData.setTag("ModList", list);
->>>>>>> 0586c2b1
         NBTTagList dataList = new NBTTagList();
         FMLLog.fine("Gathering id map for writing to world save %s", info.getWorldName());
         Map<String,Integer> itemList = GameData.buildItemDataList();
@@ -114,34 +110,30 @@
             tag.setInteger("V",item.getValue());
             dataList.appendTag(tag);
         }
-<<<<<<< HEAD
-        fmlData.func_74782_a("ItemData", dataList);
+        fmlData.setTag("ItemData", dataList);
         // blocked ids
-        fmlData.func_74783_a("BlockedItemIds", GameData.getBlockedIds());
+        fmlData.setIntArray("BlockedItemIds", GameData.getBlockedIds());
         // block aliases
         NBTTagList blockAliasList = new NBTTagList();
         for (Entry<String, String> entry : GameData.getBlockRegistry().getAliases().entrySet())
         {
             NBTTagCompound tag = new NBTTagCompound();
-            tag.func_74778_a("K", entry.getKey());
-            tag.func_74778_a("V", entry.getValue());
-            blockAliasList.func_74742_a(tag);
-        }
-        fmlData.func_74782_a("BlockAliases", blockAliasList);
+            tag.setString("K", entry.getKey());
+            tag.setString("V", entry.getValue());
+            blockAliasList.appendTag(tag);
+        }
+        fmlData.setTag("BlockAliases", blockAliasList);
         // item aliases
         NBTTagList itemAliasList = new NBTTagList();
         for (Entry<String, String> entry : GameData.getItemRegistry().getAliases().entrySet())
         {
             NBTTagCompound tag = new NBTTagCompound();
-            tag.func_74778_a("K", entry.getKey());
-            tag.func_74778_a("V", entry.getValue());
-            itemAliasList.func_74742_a(tag);
-        }
-        fmlData.func_74782_a("ItemAliases", itemAliasList);
-
-=======
-        fmlData.setTag("ItemData", dataList);
->>>>>>> 0586c2b1
+            tag.setString("K", entry.getKey());
+            tag.setString("V", entry.getValue());
+            itemAliasList.appendTag(tag);
+        }
+        fmlData.setTag("ItemAliases", itemAliasList);
+
         return fmlData;
     }
 
@@ -216,12 +208,8 @@
         }
         else if (tag.hasKey("ItemData"))
         {
-<<<<<<< HEAD
             // name <-> id mappings
-            NBTTagList list = tag.func_150295_c("ItemData", 10);
-=======
-            NBTTagList list = tag.getTagList("ItemData", (byte)10);
->>>>>>> 0586c2b1
+            NBTTagList list = tag.getTagList("ItemData", 10);
             Map<String,Integer> dataList = Maps.newLinkedHashMap();
             for (int i = 0; i < list.tagCount(); i++)
             {
@@ -229,7 +217,7 @@
                 dataList.put(dataTag.getString("K"), dataTag.getInteger("V"));
             }
 
-            if (!tag.func_74764_b("BlockedItemIds")) // no blocked id info -> old 1.7 save
+            if (!tag.hasKey("BlockedItemIds")) // no blocked id info -> old 1.7 save
             {
                 // old 1.7 save potentially affected by the registry mapping bug
                 // fix the ids the best we can...
@@ -237,22 +225,22 @@
             }
 
             // blocked ids
-            int[] blockedIds = tag.func_74759_k("BlockedItemIds");
+            int[] blockedIds = tag.getIntArray("BlockedItemIds");
             // block aliases
             Map<String, String> blockAliases = new HashMap<String, String>();
-            list = tag.func_150295_c("BlockAliases", 10);
-            for (int i = 0; i < list.func_74745_c(); i++)
-            {
-                NBTTagCompound dataTag = list.func_150305_b(i);
-                blockAliases.put(dataTag.func_74779_i("K"), dataTag.func_74779_i("V"));
+            list = tag.getTagList("BlockAliases", 10);
+            for (int i = 0; i < list.tagCount(); i++)
+            {
+                NBTTagCompound dataTag = list.getCompoundTagAt(i);
+                blockAliases.put(dataTag.getString("K"), dataTag.getString("V"));
             }
             // item aliases
             Map<String, String> itemAliases = new HashMap<String, String>();
-            list = tag.func_150295_c("ItemAliases", 10);
-            for (int i = 0; i < list.func_74745_c(); i++)
-            {
-                NBTTagCompound dataTag = list.func_150305_b(i);
-                itemAliases.put(dataTag.func_74779_i("K"), dataTag.func_74779_i("V"));
+            list = tag.getTagList("ItemAliases", 10);
+            for (int i = 0; i < list.tagCount(); i++)
+            {
+                NBTTagCompound dataTag = list.getCompoundTagAt(i);
+                itemAliases.put(dataTag.getString("K"), dataTag.getString("V"));
             }
 
             List<String> failedElements = GameData.injectWorldIDMap(dataList, blockedIds, blockAliases, itemAliases, true, true);
