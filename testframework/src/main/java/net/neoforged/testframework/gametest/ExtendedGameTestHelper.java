--- conflicted
+++ resolved
@@ -48,13 +48,10 @@
 import net.minecraft.world.phys.AABB;
 import net.minecraft.world.phys.BlockHitResult;
 import net.minecraft.world.phys.Vec3;
-<<<<<<< HEAD
 import net.neoforged.neoforge.network.registration.NetworkRegistry;
-=======
 import net.neoforged.bus.api.Event;
 import net.neoforged.neoforge.common.NeoForge;
 import net.neoforged.neoforge.event.entity.living.LivingKnockBackEvent;
->>>>>>> 1360014e
 import org.jetbrains.annotations.Nullable;
 
 public class ExtendedGameTestHelper extends GameTestHelper {
@@ -129,12 +126,9 @@
         this.getLevel().getServer().getConnection().getConnections().add(connection);
         this.testInfo.addListener(serverplayer);
         serverplayer.gameMode.changeGameModeForPlayer(gameType);
-<<<<<<< HEAD
         serverplayer.connection.chunkSender.sendNextChunks(serverplayer);
         serverplayer.connection.chunkSender.onChunkBatchReceivedByClient(64f);
-=======
         serverplayer.setYRot(180);
->>>>>>> 1360014e
         return serverplayer;
     }
 
