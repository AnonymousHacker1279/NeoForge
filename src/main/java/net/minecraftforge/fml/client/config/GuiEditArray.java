/*
 * Forge Mod Loader
 * Copyright (c) 2012-2014 cpw.
 * All rights reserved. This program and the accompanying materials
 * are made available under the terms of the GNU Lesser Public License v2.1
 * which accompanies this distribution, and is available at
 * http://www.gnu.org/licenses/old-licenses/gpl-2.0.html
 *
 * Contributors (this class):
 *     bspkrs - implementation
 */

package net.minecraftforge.fml.client.config;

import java.io.IOException;
import java.util.ArrayList;
import java.util.Arrays;
import java.util.Collections;
import java.util.List;

import net.minecraft.client.Minecraft;
import net.minecraft.client.gui.GuiButton;
import net.minecraft.client.gui.GuiScreen;
import net.minecraft.client.resources.I18n;
import net.minecraft.util.text.TextFormatting;
import static net.minecraftforge.fml.client.config.GuiUtils.RESET_CHAR;
import static net.minecraftforge.fml.client.config.GuiUtils.UNDO_CHAR;

import org.lwjgl.input.Keyboard;

/**
 * This class is the base screen used for editing an array-type property. It provides a list of array entries for the user to edit.
 * This screen is invoked from a GuiConfig screen by controls that use the EditListPropEntry IGuiConfigListEntry object.
 *
 * @author bspkrs
 */
public class GuiEditArray extends GuiScreen
{
    protected GuiScreen parentScreen;
    protected IConfigElement configElement;
    protected GuiEditArrayEntries entryList;
    protected GuiButtonExt btnUndoChanges, btnDefault, btnDone;
    protected String title;
    protected String titleLine2;
    protected String titleLine3;
    protected int slotIndex;
    protected final Object[] beforeValues;
    protected Object[] currentValues;
    protected HoverChecker tooltipHoverChecker;
    protected List<String> toolTip;
    protected boolean enabled;

    public GuiEditArray(GuiScreen parentScreen, IConfigElement configElement, int slotIndex, Object[] currentValues, boolean enabled)
    {
        this.mc = Minecraft.getMinecraft();
        this.parentScreen = parentScreen;
        this.configElement = configElement;
        this.slotIndex = slotIndex;
        this.beforeValues = currentValues;
        this.currentValues = currentValues;
        this.toolTip = new ArrayList<String>();
        this.enabled = enabled;
        String propName = I18n.format(configElement.getLanguageKey());
        String comment;

        comment = I18n.format(configElement.getLanguageKey() + ".tooltip",
                "\n" + TextFormatting.AQUA, configElement.getDefault(), configElement.getMinValue(), configElement.getMaxValue());

        if (!comment.equals(configElement.getLanguageKey() + ".tooltip"))
<<<<<<< HEAD
            Collections.addAll(toolTip, (EnumChatFormatting.GREEN + propName + "\n" + EnumChatFormatting.YELLOW + comment).split("\n"));
        else if (configElement.getComment() != null && !configElement.getComment().trim().isEmpty())
            Collections.addAll(toolTip, (EnumChatFormatting.GREEN + propName + "\n" + EnumChatFormatting.YELLOW + configElement.getComment()).split("\n"));
        else
            Collections.addAll(toolTip, (EnumChatFormatting.GREEN + propName + "\n" + EnumChatFormatting.RED + "No tooltip defined.").split("\n"));
=======
            Collections.addAll(toolTip, (TextFormatting.GREEN + propName + "\n" + TextFormatting.YELLOW + comment).split("\n"));
        else if (configElement.getComment() != null && !configElement.getComment().trim().isEmpty())
            Collections.addAll(toolTip, (TextFormatting.GREEN + propName + "\n" + TextFormatting.YELLOW + configElement.getComment()).split("\n"));
        else
            Collections.addAll(toolTip, (TextFormatting.GREEN + propName + "\n" + TextFormatting.RED + "No tooltip defined.").split("\n"));
>>>>>>> 3177d555

        if (parentScreen instanceof GuiConfig)
        {
            this.title = ((GuiConfig) parentScreen).title;
            if (((GuiConfig) parentScreen).titleLine2 != null)
            {
                this.titleLine2 = ((GuiConfig) parentScreen).titleLine2;
                this.titleLine3 = I18n.format(configElement.getLanguageKey());
            }
            else
                this.titleLine2 = I18n.format(configElement.getLanguageKey());
            this.tooltipHoverChecker = new HoverChecker(28, 37, 0, parentScreen.width, 800);
        }
        else
        {
            this.title = I18n.format(configElement.getLanguageKey());
            this.tooltipHoverChecker = new HoverChecker(8, 17, 0, parentScreen.width, 800);
        }
    }

    @Override
    public void initGui()
    {
        this.entryList = new GuiEditArrayEntries(this, this.mc, this.configElement, this.beforeValues, this.currentValues);

        int undoGlyphWidth = mc.fontRendererObj.getStringWidth(UNDO_CHAR) * 2;
        int resetGlyphWidth = mc.fontRendererObj.getStringWidth(RESET_CHAR) * 2;
        int doneWidth = Math.max(mc.fontRendererObj.getStringWidth(I18n.format("gui.done")) + 20, 100);
        int undoWidth = mc.fontRendererObj.getStringWidth(" " + I18n.format("fml.configgui.tooltip.undoChanges")) + undoGlyphWidth + 20;
        int resetWidth = mc.fontRendererObj.getStringWidth(" " + I18n.format("fml.configgui.tooltip.resetToDefault")) + resetGlyphWidth + 20;
        int buttonWidthHalf = (doneWidth + 5 + undoWidth + 5 + resetWidth) / 2;
        this.buttonList.add(btnDone = new GuiButtonExt(2000, this.width / 2 - buttonWidthHalf, this.height - 29, doneWidth, 20, I18n.format("gui.done")));
        this.buttonList.add(btnDefault = new GuiUnicodeGlyphButton(2001, this.width / 2 - buttonWidthHalf + doneWidth + 5 + undoWidth + 5,
                this.height - 29, resetWidth, 20, " " + I18n.format("fml.configgui.tooltip.resetToDefault"), RESET_CHAR, 2.0F));
        this.buttonList.add(btnUndoChanges = new GuiUnicodeGlyphButton(2002, this.width / 2 - buttonWidthHalf + doneWidth + 5,
                this.height - 29, undoWidth, 20, " " + I18n.format("fml.configgui.tooltip.undoChanges"), UNDO_CHAR, 2.0F));
    }

    @Override
    protected void actionPerformed(GuiButton button)
    {
        if (button.id == 2000)
        {
            try
            {
                this.entryList.saveListChanges();
            }
            catch (Throwable e)
            {
                e.printStackTrace();
            }
            this.mc.displayGuiScreen(this.parentScreen);
        }
        else if (button.id == 2001)
        {
            this.currentValues = configElement.getDefaults();
            this.entryList = new GuiEditArrayEntries(this, this.mc, this.configElement, this.beforeValues, this.currentValues);
        }
        else if (button.id == 2002)
        {
            this.currentValues = Arrays.copyOf(beforeValues, beforeValues.length);
            this.entryList = new GuiEditArrayEntries(this, this.mc, this.configElement, this.beforeValues, this.currentValues);
        }
    }

    public void handleMouseInput() throws IOException
    {
        super.handleMouseInput();
        this.entryList.handleMouseInput();
    }

    @Override
    protected void mouseClicked(int x, int y, int mouseEvent) throws IOException
    {
        if (mouseEvent != 0 || !this.entryList.mouseClicked(x, y, mouseEvent))
        {
            this.entryList.mouseClickedPassThru(x, y, mouseEvent);
            super.mouseClicked(x, y, mouseEvent);
        }
    }

    @Override
    protected void mouseReleased(int x, int y, int mouseEvent)
    {
        if (mouseEvent != 0 || !this.entryList.mouseReleased(x, y, mouseEvent))
        {
            super.mouseReleased(x, y, mouseEvent);
        }
    }

    @Override
    protected void keyTyped(char eventChar, int eventKey)
    {
        if (eventKey == Keyboard.KEY_ESCAPE)
            this.mc.displayGuiScreen(parentScreen);
        else
            this.entryList.keyTyped(eventChar, eventKey);
    }

    @Override
    public void updateScreen()
    {
        super.updateScreen();
        this.entryList.updateScreen();
    }

    @Override
    public void drawScreen(int par1, int par2, float par3)
    {
        this.drawDefaultBackground();
        this.entryList.drawScreen(par1, par2, par3);
        this.drawCenteredString(this.fontRendererObj, this.title, this.width / 2, 8, 16777215);

        if (this.titleLine2 != null)
            this.drawCenteredString(this.fontRendererObj, this.titleLine2, this.width / 2, 18, 16777215);

        if (this.titleLine3 != null)
            this.drawCenteredString(this.fontRendererObj, this.titleLine3, this.width / 2, 28, 16777215);

        this.btnDone.enabled = this.entryList.isListSavable();
        this.btnDefault.enabled = enabled && !this.entryList.isDefault();
        this.btnUndoChanges.enabled = enabled && this.entryList.isChanged();
        super.drawScreen(par1, par2, par3);
        this.entryList.drawScreenPost(par1, par2, par3);

        if (this.tooltipHoverChecker != null && this.tooltipHoverChecker.checkHover(par1, par2))
            drawToolTip(this.toolTip, par1, par2);
    }

    public void drawToolTip(List<String> stringList, int x, int y)
    {
        GuiUtils.drawHoveringText(stringList, x, y, width, height, 300, fontRendererObj);
    }
}<|MERGE_RESOLUTION|>--- conflicted
+++ resolved
@@ -67,19 +67,11 @@
                 "\n" + TextFormatting.AQUA, configElement.getDefault(), configElement.getMinValue(), configElement.getMaxValue());
 
         if (!comment.equals(configElement.getLanguageKey() + ".tooltip"))
-<<<<<<< HEAD
-            Collections.addAll(toolTip, (EnumChatFormatting.GREEN + propName + "\n" + EnumChatFormatting.YELLOW + comment).split("\n"));
-        else if (configElement.getComment() != null && !configElement.getComment().trim().isEmpty())
-            Collections.addAll(toolTip, (EnumChatFormatting.GREEN + propName + "\n" + EnumChatFormatting.YELLOW + configElement.getComment()).split("\n"));
-        else
-            Collections.addAll(toolTip, (EnumChatFormatting.GREEN + propName + "\n" + EnumChatFormatting.RED + "No tooltip defined.").split("\n"));
-=======
             Collections.addAll(toolTip, (TextFormatting.GREEN + propName + "\n" + TextFormatting.YELLOW + comment).split("\n"));
         else if (configElement.getComment() != null && !configElement.getComment().trim().isEmpty())
             Collections.addAll(toolTip, (TextFormatting.GREEN + propName + "\n" + TextFormatting.YELLOW + configElement.getComment()).split("\n"));
         else
             Collections.addAll(toolTip, (TextFormatting.GREEN + propName + "\n" + TextFormatting.RED + "No tooltip defined.").split("\n"));
->>>>>>> 3177d555
 
         if (parentScreen instanceof GuiConfig)
         {
