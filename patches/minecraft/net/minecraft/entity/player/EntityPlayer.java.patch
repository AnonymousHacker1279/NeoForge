--- conflicted
+++ resolved
@@ -48,24 +48,10 @@
 +                field_71074_e.func_77973_b().onUsingTick(field_71074_e, this, field_71072_f); //Forge Added
                  if (this.field_71072_f <= 25 && this.field_71072_f % 4 == 0)
                  {
-<<<<<<< HEAD
--                    this.func_71036_o();
-+                    field_71074_e.func_77973_b().onUsingTick(field_71074_e, this, field_71072_f);
-+                    if (this.field_71072_f <= 25 && this.field_71072_f % 4 == 0)
-+                    {
-+                        this.func_71010_c(itemstack, 5);
-+                    }
-+
-+                    if (--this.field_71072_f == 0 && !this.field_70170_p.field_72995_K)
-+                    {
-+                        this.func_71036_o();
-+                    }
-=======
                      this.func_71010_c(itemstack, 5);
 @@ -223,6 +246,7 @@
                  {
                      this.func_71036_o();
->>>>>>> ab39b7e4
                  }
 +                }
              }
@@ -320,11 +306,7 @@
  
      public void func_70999_a(boolean p_70999_1_, boolean p_70999_2_, boolean p_70999_3_)
      {
-<<<<<<< HEAD
-+        MinecraftForge.EVENT_BUS.post(new net.minecraftforge.event.entity.player.PlayerWakeUpEvent(this, p_70999_1_, p_70999_2_, p_70999_3_));
-=======
 +        net.minecraftforge.event.ForgeEventFactory.onPlayerWakeup(this, p_70999_1_, p_70999_2_, p_70999_3_);
->>>>>>> ab39b7e4
          this.func_70105_a(0.6F, 1.8F);
          IBlockState iblockstate = this.field_70170_p.func_180495_p(this.field_71081_bT);
  
