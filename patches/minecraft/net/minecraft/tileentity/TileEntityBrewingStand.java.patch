--- ../src-base/minecraft/net/minecraft/tileentity/TileEntityBrewingStand.java
+++ ../src-work/minecraft/net/minecraft/tileentity/TileEntityBrewingStand.java
<<<<<<< HEAD
@@ -104,7 +104,7 @@
=======
@@ -118,7 +118,7 @@
>>>>>>> ab39b7e4
 
                 for (int i = 0; i < 3; ++i)
                 {
-                    if (this.field_145945_j[i] != null && this.field_145945_j[i].func_77973_b() == Items.field_151068_bn)
+                    if (this.field_145945_j[i] != null && this.field_145945_j[i].func_77973_b() instanceof ItemPotion)
                     {
                         int j = this.field_145945_j[i].func_77960_j();
                         int k = this.func_145936_c(j, itemstack);
<<<<<<< HEAD
@@ -137,13 +137,14 @@
=======
@@ -151,13 +151,14 @@
>>>>>>> ab39b7e4
 
     private void func_145940_l()
     {
+        if (net.minecraftforge.event.ForgeEventFactory.onPotionAttemptBreaw(field_145945_j)) return;
         if (this.func_145934_k())
         {
             ItemStack itemstack = this.field_145945_j[3];
 
             for (int i = 0; i < 3; ++i)
             {
-                if (this.field_145945_j[i] != null && this.field_145945_j[i].func_77973_b() == Items.field_151068_bn)
+                if (this.field_145945_j[i] != null && this.field_145945_j[i].func_77973_b() instanceof ItemPotion)
                 {
                     int j = this.field_145945_j[i].func_77960_j();
                     int k = this.func_145936_c(j, itemstack);
<<<<<<< HEAD
@@ -164,9 +165,9 @@
=======
@@ -178,9 +179,9 @@
>>>>>>> ab39b7e4
                 }
             }
 
-            if (itemstack.func_77973_b().func_77634_r())
+            if (itemstack.func_77973_b().hasContainerItem(itemstack))
             {
-                this.field_145945_j[3] = new ItemStack(itemstack.func_77973_b().func_77668_q());
+                this.field_145945_j[3] = itemstack.func_77973_b().getContainerItem(itemstack);
             }
             else
             {
<<<<<<< HEAD
@@ -177,6 +178,7 @@
=======
@@ -191,6 +192,7 @@
>>>>>>> ab39b7e4
                     this.field_145945_j[3] = null;
                 }
             }
+            net.minecraftforge.event.ForgeEventFactory.onPotionBrewed(field_145945_j);
         }
     }
 
<<<<<<< HEAD
@@ -292,7 +294,7 @@
=======
@@ -306,7 +308,7 @@
>>>>>>> ab39b7e4
 
     public boolean func_94041_b(int p_94041_1_, ItemStack p_94041_2_)
     {
-        return p_94041_1_ == 3 ? p_94041_2_.func_77973_b().func_150892_m(p_94041_2_) : p_94041_2_.func_77973_b() == Items.field_151068_bn || p_94041_2_.func_77973_b() == Items.field_151069_bo;
+        return p_94041_1_ == 3 ? p_94041_2_.func_77973_b().func_150892_m(p_94041_2_) : p_94041_2_.func_77973_b() instanceof ItemPotion || p_94041_2_.func_77973_b() == Items.field_151069_bo;
     }
 
     public boolean[] func_174902_m()<|MERGE_RESOLUTION|>--- conflicted
+++ resolved
@@ -1,10 +1,6 @@
 --- ../src-base/minecraft/net/minecraft/tileentity/TileEntityBrewingStand.java
 +++ ../src-work/minecraft/net/minecraft/tileentity/TileEntityBrewingStand.java
-<<<<<<< HEAD
-@@ -104,7 +104,7 @@
-=======
 @@ -118,7 +118,7 @@
->>>>>>> ab39b7e4
  
                  for (int i = 0; i < 3; ++i)
                  {
@@ -13,11 +9,7 @@
                      {
                          int j = this.field_145945_j[i].func_77960_j();
                          int k = this.func_145936_c(j, itemstack);
-<<<<<<< HEAD
-@@ -137,13 +137,14 @@
-=======
 @@ -151,13 +151,14 @@
->>>>>>> ab39b7e4
  
      private void func_145940_l()
      {
@@ -33,11 +25,7 @@
                  {
                      int j = this.field_145945_j[i].func_77960_j();
                      int k = this.func_145936_c(j, itemstack);
-<<<<<<< HEAD
-@@ -164,9 +165,9 @@
-=======
 @@ -178,9 +179,9 @@
->>>>>>> ab39b7e4
                  }
              }
  
@@ -49,11 +37,7 @@
              }
              else
              {
-<<<<<<< HEAD
-@@ -177,6 +178,7 @@
-=======
 @@ -191,6 +192,7 @@
->>>>>>> ab39b7e4
                      this.field_145945_j[3] = null;
                  }
              }
@@ -61,11 +45,7 @@
          }
      }
  
-<<<<<<< HEAD
-@@ -292,7 +294,7 @@
-=======
 @@ -306,7 +308,7 @@
->>>>>>> ab39b7e4
  
      public boolean func_94041_b(int p_94041_1_, ItemStack p_94041_2_)
      {
